import torch
import torch.nn as nn
from jumping_quadrupeds.utils import TruncatedNormal, weight_init
from torch.distributions.one_hot_categorical import OneHotCategorical
import os
import torchvision
import numpy as np
import matplotlib.pyplot as plt
import dill
import math
from itertools import cycle

import torch
from torch import nn
import torch.nn.functional as F
from torch.utils.data import DataLoader
import torchvision.transforms as transforms

# from torchmeta.datasets.helpers import miniimagenet
# from torchmeta.utils.data import NonEpisodicWrapper

from jumping_quadrupeds.eth.dataset import Hdf5ImgDataset
from jumping_quadrupeds.utils import common_img_transforms, abs_path
from torch.utils.data import RandomSampler, DataLoader, Subset

from einops import rearrange, repeat, reduce
from einops.layers.torch import Rearrange


# helpers
def imshow(img):
    img = img / 2 + 0.5  # unnormalize
    npimg = img.numpy()
    plt.imshow(np.transpose(npimg, (1, 2, 0)))
    plt.show()


def pair(t):
    return t if isinstance(t, tuple) else (t, t)


def exists(val):
    return val is not None


def prob_mask_like(t, prob):
    batch, seq_length, _ = t.shape
    return torch.zeros((batch, seq_length)).float().uniform_(0, 1) < prob


def get_mask_subset_with_prob(patched_input, prob):
    batch, seq_len, _, device = *patched_input.shape, patched_input.device
    max_masked = math.ceil(prob * seq_len)

    rand = torch.rand((batch, seq_len), device=device)
    _, sampled_indices = rand.topk(max_masked, dim=-1)

    new_mask = torch.zeros((batch, seq_len), device=device)
    new_mask.scatter_(1, sampled_indices, 1)
    return new_mask.bool()


class Encoder(nn.Module):
    def __init__(self, obs_space):
        super().__init__()

        assert len(obs_space.shape) == 3
        self.repr_dim = 32 * 35 * 35

        self.convnet = nn.Sequential(
            nn.Conv2d(obs_space.shape[0], 32, 3, stride=2),
            nn.ReLU(),
            nn.Conv2d(32, 32, 3, stride=1),
            nn.ReLU(),
            nn.Conv2d(32, 32, 3, stride=1),
            nn.ReLU(),
            nn.Conv2d(32, 32, 3, stride=1),
            nn.ReLU(),
        )

        self.apply(weight_init)

    def forward(self, obs):
        h = self.convnet(obs)
        h = h.view(h.shape[0], -1)
        return h


class Actor(nn.Module):
<<<<<<< HEAD
    def __init__(self, repr_dim, action_space, feature_dim, hidden_dim, log_std, use_actor_ln):
=======
    def __init__(self, repr_dim, action_space, feature_dim, hidden_dim, log_std, discrete=False):
>>>>>>> f95f39a0
        super().__init__()
        self.action_space = action_space
        self.low = action_space.low[0]
        self.high = action_space.high[0]
<<<<<<< HEAD
        if use_actor_ln:
            self.trunk = nn.Sequential(nn.Linear(repr_dim, feature_dim), nn.LayerNorm(feature_dim), nn.Tanh())
        else:
            self.trunk = nn.Sequential(nn.Linear(repr_dim, feature_dim), nn.Tanh())

=======
        self.discrete = discrete
        self.trunk = nn.Sequential(
            nn.Linear(repr_dim, feature_dim), nn.LayerNorm(feature_dim), nn.Tanh()
        )
>>>>>>> f95f39a0
        self.log_std = None
        if log_std:
            self.log_std = torch.nn.Parameter(log_std * torch.ones(self.action_space.shape[0], dtype=torch.float32))

        self.policy = nn.Sequential(
            nn.Linear(feature_dim, hidden_dim),
            nn.ReLU(inplace=True),
            nn.Linear(hidden_dim, hidden_dim),
            nn.ReLU(inplace=True),
            nn.Linear(hidden_dim, action_space.shape[0]),
        )

        self.apply(weight_init)

    def forward(self, obs, std=None):
        h = self.trunk(obs)

        mu = self.policy(h)


        # If we want to learn the std, then we don't pass in a scheduled std
        if not std:
            std = torch.exp(self.log_std)

        # do it this way to backprop thru
        std = torch.ones_like(mu) * std

        if self.discrete:
            dist = OneHotCategorical(logits=mu)
        else:
            mu = torch.tanh(mu)
            dist = TruncatedNormal(mu, std, low=self.low, high=self.high)
        return dist


class Critic(nn.Module):
    def __init__(self, repr_dim, action_space, feature_dim, hidden_dim):
        super().__init__()

        self.trunk = nn.Sequential(nn.Linear(repr_dim, feature_dim), nn.LayerNorm(feature_dim), nn.Tanh())

        self.Q1 = nn.Sequential(
            nn.Linear(feature_dim + action_space.shape[0], hidden_dim),
            nn.ReLU(inplace=True),
            nn.Linear(hidden_dim, hidden_dim),
            nn.ReLU(inplace=True),
            nn.Linear(hidden_dim, 1),
        )

        self.Q2 = nn.Sequential(
            nn.Linear(feature_dim + action_space.shape[0], hidden_dim),
            nn.ReLU(inplace=True),
            nn.Linear(hidden_dim, hidden_dim),
            nn.ReLU(inplace=True),
            nn.Linear(hidden_dim, 1),
        )

        self.apply(weight_init)

    def forward(self, obs, action):
        h = self.trunk(obs)
        h_action = torch.cat([h, action], dim=-1)
        q1 = self.Q1(h_action)
        q2 = self.Q2(h_action)

        return q1, q2


# classes


class PreNorm(nn.Module):
    def __init__(self, dim, fn):
        super().__init__()
        self.norm = nn.LayerNorm(dim)
        self.fn = fn

    def forward(self, x, **kwargs):
        return self.fn(self.norm(x), **kwargs)


class GEGLU(nn.Module):
    def forward(self, x):
        x, gates = x.chunk(2, dim=-1)
        return x * F.gelu(gates)


class FeedForwardGEGLU(nn.Module):
    def __init__(self, dim, hidden_dim, dropout=0.0, mult=4):
        super().__init__()
        self.net = nn.Sequential(nn.Linear(dim, dim * mult * 2), GEGLU(), nn.Linear(dim * mult, dim))

    def forward(self, x):
        return self.net(x)


class FeedForward(nn.Module):
    def __init__(self, dim, hidden_dim, dropout=0.0):
        super().__init__()
        self.net = nn.Sequential(
            nn.Linear(dim, hidden_dim), nn.GELU(), nn.Dropout(dropout), nn.Linear(hidden_dim, dim), nn.Dropout(dropout)
        )

    def forward(self, x):
        return self.net(x)


class Attention(nn.Module):
    def __init__(self, dim, heads=8, dim_head=64, dropout=0.0, qkv_bias=False):
        super().__init__()
        inner_dim = dim_head * heads
        project_out = not (heads == 1 and dim_head == dim)

        self.heads = heads
        self.scale = dim_head**-0.5

        self.attend = nn.Softmax(dim=-1)
        self.to_qkv = nn.Linear(dim, inner_dim * 3, bias=qkv_bias)

        self.to_out = nn.Sequential(nn.Linear(inner_dim, dim), nn.Dropout(dropout)) if project_out else nn.Identity()

    def forward(self, x):
        qkv = self.to_qkv(x).chunk(3, dim=-1)
        q, k, v = map(lambda t: rearrange(t, "b n (h d) -> b h n d", h=self.heads), qkv)

        dots = torch.matmul(q, k.transpose(-1, -2)) * self.scale

        attn = self.attend(dots)

        out = torch.matmul(attn, v)
        out = rearrange(out, "b h n d -> b n (h d)")
        return self.to_out(out)


class Transformer(nn.Module):
    def __init__(self, dim, depth, heads, dim_head, mlp_dim, dropout=0.0, encoder_nonlinearity="gelu", qkv_bias=False):
        super().__init__()
        self.layers = nn.ModuleList([])
        ffn = FeedForward if encoder_nonlinearity == "gelu" else FeedForwardGEGLU
        for _ in range(depth):
            self.layers.append(
                nn.ModuleList(
                    [
                        PreNorm(
                            dim, Attention(dim, heads=heads, dim_head=dim_head, dropout=dropout, qkv_bias=qkv_bias)
                        ),
                        PreNorm(dim, ffn(dim, mlp_dim, dropout=dropout)),
                    ]
                )
            )

    def forward(self, x):
        for attn, ff in self.layers:
            x = attn(x) + x
            x = ff(x) + x
        return x


class ViT(nn.Module):
    def __init__(
        self,
        *,
        image_size,
        patch_size,
        num_classes,
        dim,
        depth,
        heads,
        mlp_dim,
        pool="cls",
        channels=3,
        dim_head=64,
        dropout=0.0,
        emb_dropout=0.0,
        encoder_nonlinearity="gelu",
        use_last_ln=True,
        qkv_bias=False,
    ):
        super().__init__()
        self.dim = dim
        image_height, image_width = pair(image_size)
        patch_height, patch_width = pair(patch_size)

        assert (
            image_height % patch_height == 0 and image_width % patch_width == 0
        ), "Image dimensions must be divisible by the patch size."

        num_patches = (image_height // patch_height) * (image_width // patch_width)
        patch_dim = channels * patch_height * patch_width
        assert pool in {"cls", "mean"}, "pool type must be either cls (cls token) or mean (mean pooling)"

        self.to_patch_embedding = nn.Sequential(
            Rearrange("b c (h p1) (w p2) -> b (h w) (p1 p2 c)", p1=patch_height, p2=patch_width),
            nn.Linear(patch_dim, dim),
        )

        self.pos_embedding = nn.Parameter(torch.randn(1, num_patches + 1, dim))
        self.cls_token = nn.Parameter(torch.randn(1, 1, dim))
        self.dropout = nn.Dropout(emb_dropout)

        self.transformer = Transformer(dim, depth, heads, dim_head, mlp_dim, dropout, encoder_nonlinearity, qkv_bias)

        self.pool = pool
        self.to_latent = nn.Identity()
        if use_last_ln:
            self.mlp_head = nn.Sequential(nn.LayerNorm(dim), nn.Linear(dim, num_classes))
        else:
            self.mlp_head = nn.Sequential(nn.Linear(dim, num_classes))

    def forward(self, imgs):
        x = self.to_patch_embedding(imgs)
        b, s, n, _ = x.shape

        cls_tokens = repeat(self.cls_token, "() n d -> b n d", b=b)
        x = torch.cat((cls_tokens, x), dim=1)
        x += self.pos_embedding[:, : (n + 1)]
        x = self.dropout(x)

        x = self.transformer(x)

        x = x.mean(dim=1) if self.pool == "mean" else x[:, 0]

        x = self.to_latent(x)
        return self.mlp_head(x)


class MAE(nn.Module):
    def __init__(
        self,
        *,
        encoder,
        decoder_dim,
        masking_ratio=0.75,
        decoder_depth=1,
        decoder_heads=8,
        decoder_dim_head=64,
        mask_strat="all",
        device=None,
    ):
        super().__init__()
        assert masking_ratio > 0 and masking_ratio < 1, "masking ratio must be kept between 0 and 1"
        self.masking_ratio = masking_ratio
        self.mask_strat = mask_strat
        self.device = device
        # extract some hyperparameters and functions from encoder (vision transformer to be trained)

        self.encoder = encoder
        self.repr_dim = 49 * self.encoder.dim
        num_patches, encoder_dim = encoder.pos_embedding.shape[-2:]
        self.to_patch, self.patch_to_emb = encoder.to_patch_embedding[:2]
        pixel_values_per_patch = self.patch_to_emb.weight.shape[-1]
        # decoder parameters

        self.enc_to_dec = nn.Linear(encoder_dim, decoder_dim) if encoder_dim != decoder_dim else nn.Identity()
        self.mask_token = nn.Parameter(torch.randn(decoder_dim))
        self.decoder = Transformer(
            dim=decoder_dim,
            depth=decoder_depth,
            heads=decoder_heads,
            dim_head=decoder_dim_head,
            mlp_dim=decoder_dim * 4,
        )
        self.decoder_pos_emb = nn.Embedding(num_patches, decoder_dim)
        self.to_pixels = nn.Linear(decoder_dim, pixel_values_per_patch)

    def compute_masks(self, eval, num_patches, batch):
        if eval:
            masked_indices = torch.arange(0, device=self.device)
            unmasked_indices = torch.arange(num_patches, device=self.device)
            num_masked = 0
        elif self.mask_strat == "all":
            num_masked = int(self.masking_ratio * num_patches)
            rand_indices = torch.rand(batch, num_patches, device=self.device).argsort(dim=-1)
            masked_indices, unmasked_indices = rand_indices[:, :num_masked], rand_indices[:, num_masked:]
        return masked_indices, unmasked_indices, num_masked

    def forward(self, img, eval=True):
        if len(img.shape) == 3:
            img = img.unsqueeze(0)
        patches = self.to_patch(img)
        batch, num_patches, *_ = patches.shape

        # patch to encoder tokens and add positions
        tokens = self.patch_to_emb(patches)
        tokens = tokens + self.encoder.pos_embedding[:, 1 : (num_patches + 1)]

        # calculate of patches needed to be masked, and get random indices, dividing it up for mask vs unmasked
        masked_indices, unmasked_indices, num_masked = self.compute_masks(eval, num_patches, batch)

        # get the unmasked tokens to be encoded
        batch_range = torch.arange(batch, device=self.device)[:, None]
        tokens = tokens[batch_range, unmasked_indices]

        # get the patches to be masked for the final reconstruction loss
        masked_patches = patches[batch_range, masked_indices]

        # attend with vision transformer
        encoded_tokens = self.encoder.transformer(tokens)

        # If we're in eval mode, we just return the encoded image
        if eval:
            return encoded_tokens.view(encoded_tokens.shape[0], -1)

        # project encoder to decoder dimensions, if they are not equal - the paper says you can get away with a smaller dimension for decoder
        decoder_tokens = self.enc_to_dec(encoded_tokens)

        # reapply decoder position embedding to unmasked tokens
        decoder_tokens = decoder_tokens + self.decoder_pos_emb(unmasked_indices)

        # repeat mask tokens for number of masked, and add the positions using the masked indices derived above
        mask_tokens = repeat(self.mask_token, "d -> b n d", b=batch, n=num_masked)
        mask_tokens = mask_tokens + self.decoder_pos_emb(masked_indices)

        # concat the masked tokens to the decoder tokens and attend with decoder
        decoder_tokens = torch.cat((mask_tokens, decoder_tokens), dim=1)
        decoded_tokens = self.decoder(decoder_tokens)

        # splice out the mask tokens and project to pixel values
        mask_tokens = decoded_tokens[:, :num_masked]
        pred_pixel_values = self.to_pixels(mask_tokens)

        # calculate reconstruction loss

        recon_loss = F.mse_loss(pred_pixel_values, masked_patches)
        return recon_loss, pred_pixel_values, masked_indices, unmasked_indices, patches<|MERGE_RESOLUTION|>--- conflicted
+++ resolved
@@ -87,27 +87,18 @@
 
 
 class Actor(nn.Module):
-<<<<<<< HEAD
-    def __init__(self, repr_dim, action_space, feature_dim, hidden_dim, log_std, use_actor_ln):
-=======
-    def __init__(self, repr_dim, action_space, feature_dim, hidden_dim, log_std, discrete=False):
->>>>>>> f95f39a0
+    def __init__(self, repr_dim, action_space, feature_dim, hidden_dim, log_std, use_actor_ln, discrete=False):
         super().__init__()
         self.action_space = action_space
         self.low = action_space.low[0]
         self.high = action_space.high[0]
-<<<<<<< HEAD
         if use_actor_ln:
             self.trunk = nn.Sequential(nn.Linear(repr_dim, feature_dim), nn.LayerNorm(feature_dim), nn.Tanh())
         else:
             self.trunk = nn.Sequential(nn.Linear(repr_dim, feature_dim), nn.Tanh())
 
-=======
         self.discrete = discrete
-        self.trunk = nn.Sequential(
-            nn.Linear(repr_dim, feature_dim), nn.LayerNorm(feature_dim), nn.Tanh()
-        )
->>>>>>> f95f39a0
+        self.trunk = nn.Sequential(nn.Linear(repr_dim, feature_dim), nn.LayerNorm(feature_dim), nn.Tanh())
         self.log_std = None
         if log_std:
             self.log_std = torch.nn.Parameter(log_std * torch.ones(self.action_space.shape[0], dtype=torch.float32))
@@ -126,7 +117,6 @@
         h = self.trunk(obs)
 
         mu = self.policy(h)
-
 
         # If we want to learn the std, then we don't pass in a scheduled std
         if not std:
