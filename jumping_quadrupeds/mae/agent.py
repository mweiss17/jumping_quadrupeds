--- conflicted
+++ resolved
@@ -42,16 +42,12 @@
         mae_masking_ratio=0.75,
         mae_decoder_dim=512,
         mae_decoder_depth=2,
-<<<<<<< HEAD
         mae_decoder_heads=1,
         mae_decoder_dim_head=128,
         use_actor_ln=True,
         weight_decay=0.01,
+        discrete=False,
         **kwargs,
-=======
-        discrete=False,
-        **kwargs
->>>>>>> f95f39a0
     ):
         self.device = device
         self.critic_target_tau = critic_target_tau
@@ -60,11 +56,8 @@
         self.stddev_schedule = stddev_schedule
         self.stddev_clip = stddev_clip
         self.log_std_init = log_std_init
-<<<<<<< HEAD
-=======
         self.discrete = discrete
 
->>>>>>> f95f39a0
         vit = ViT(
             image_size=obs_space.shape[-1],
             patch_size=patch_size,
@@ -93,16 +86,9 @@
 
         # models
         self.encoder = mae.to(device)
-<<<<<<< HEAD
-        self.actor = Actor(self.encoder.repr_dim, action_space, feature_dim, hidden_dim, log_std_init, use_actor_ln).to(
-            device
-        )
-=======
         self.actor = Actor(
-            self.encoder.repr_dim, action_space, feature_dim, hidden_dim, log_std_init, discrete
+            self.encoder.repr_dim, action_space, feature_dim, hidden_dim, log_std_init, discrete, use_actor_ln
         ).to(device)
->>>>>>> f95f39a0
-
         self.critic = Critic(self.encoder.repr_dim, action_space, feature_dim, hidden_dim).to(device)
         self.critic_target = Critic(self.encoder.repr_dim, action_space, feature_dim, hidden_dim).to(device)
         self.critic_target.load_state_dict(self.critic.state_dict())
