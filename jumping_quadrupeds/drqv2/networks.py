import torch
import torch.nn as nn
from jumping_quadrupeds.utils import TruncatedNormal, weight_init
from torch.distributions.one_hot_categorical import OneHotCategorical


class Encoder(nn.Module):
    def __init__(self, obs_space):
        super().__init__()

        # assert len(obs_space.shape) == 3
        self.repr_dim = 32 * 35 * 35

        self.convnet = nn.Sequential(
            nn.Conv2d(obs_space.shape[0], 32, 3, stride=2),
            nn.ReLU(),
            nn.Conv2d(32, 32, 3, stride=1),
            nn.ReLU(),
            nn.Conv2d(32, 32, 3, stride=1),
            nn.ReLU(),
            nn.Conv2d(32, 32, 3, stride=1),
            nn.ReLU(),
        )

        self.apply(weight_init)

    def forward(self, obs):
        h = self.convnet(obs)
        h = h.view(h.shape[0], -1)
        return h

class Actor(nn.Module):
    def __init__(self, repr_dim, action_space, feature_dim, hidden_dim, log_std, discrete=False):
        super().__init__()
        self.action_space = action_space
        self.discrete = discrete
        self.low = action_space.low[0]
        self.high = action_space.high[0]
<<<<<<< HEAD
        self.trunk = nn.Sequential(nn.Linear(repr_dim, feature_dim), nn.LayerNorm(feature_dim), nn.Tanh())
=======
        self.trunk = nn.Sequential(
            nn.Linear(repr_dim, feature_dim), nn.LayerNorm(feature_dim), nn.Tanh()
        )

>>>>>>> f95f39a0
        self.log_std = None
        if log_std:
            self.log_std = torch.nn.Parameter(log_std * torch.ones(self.action_space.shape[0], dtype=torch.float32))

        self.policy = nn.Sequential(
            nn.Linear(feature_dim, hidden_dim),
            nn.ReLU(inplace=True),
            nn.Linear(hidden_dim, hidden_dim),
            nn.ReLU(inplace=True),
            nn.Linear(hidden_dim, action_space.shape[0]),
        )

        self.apply(weight_init)

    def forward(self, obs, std=None):
        h = self.trunk(obs)
        mu = self.policy(h)

        # If we want to learn the std, then we don't pass in a scheduled std
        if not std:
            std = torch.exp(self.log_std)

        # do it this way to backprop thru
        std = torch.ones_like(mu) * std

        if self.discrete:
            dist = OneHotCategorical(logits=mu)
        else:
            mu = torch.tanh(mu)
            dist = TruncatedNormal(mu, std, low=self.low, high=self.high)

        return dist


class Critic(nn.Module):
    def __init__(self, repr_dim, action_space, feature_dim, hidden_dim):
        super().__init__()

        self.trunk = nn.Sequential(nn.Linear(repr_dim, feature_dim), nn.LayerNorm(feature_dim), nn.Tanh())

        self.Q1 = nn.Sequential(
            nn.Linear(feature_dim + action_space.shape[0], hidden_dim),
            nn.ReLU(inplace=True),
            nn.Linear(hidden_dim, hidden_dim),
            nn.ReLU(inplace=True),
            nn.Linear(hidden_dim, 1),
        )

        self.Q2 = nn.Sequential(
            nn.Linear(feature_dim + action_space.shape[0], hidden_dim),
            nn.ReLU(inplace=True),
            nn.Linear(hidden_dim, hidden_dim),
            nn.ReLU(inplace=True),
            nn.Linear(hidden_dim, 1),
        )

        self.apply(weight_init)

    def forward(self, obs, action):
        h = self.trunk(obs)
        h_action = torch.cat([h, action], dim=-1)
        q1 = self.Q1(h_action)
        q2 = self.Q2(h_action)

        return q1, q2<|MERGE_RESOLUTION|>--- conflicted
+++ resolved
@@ -29,6 +29,7 @@
         h = h.view(h.shape[0], -1)
         return h
 
+
 class Actor(nn.Module):
     def __init__(self, repr_dim, action_space, feature_dim, hidden_dim, log_std, discrete=False):
         super().__init__()
@@ -36,14 +37,8 @@
         self.discrete = discrete
         self.low = action_space.low[0]
         self.high = action_space.high[0]
-<<<<<<< HEAD
         self.trunk = nn.Sequential(nn.Linear(repr_dim, feature_dim), nn.LayerNorm(feature_dim), nn.Tanh())
-=======
-        self.trunk = nn.Sequential(
-            nn.Linear(repr_dim, feature_dim), nn.LayerNorm(feature_dim), nn.Tanh()
-        )
 
->>>>>>> f95f39a0
         self.log_std = None
         if log_std:
             self.log_std = torch.nn.Parameter(log_std * torch.ones(self.action_space.shape[0], dtype=torch.float32))
