import os
import sys
import time
import torch
from tqdm import tqdm
import numpy as np
from torch import optim
import matplotlib.pyplot as plt
import torchvision.transforms as transforms
from pathlib import Path

# to add jumping_quadrupeds to python path
sys.path.append(os.getcwd())

from jumping_quadrupeds.models.vae import ConvVAE
from jumping_quadrupeds.models.dataset import Box2dRollout, MySubset

# pip install -e speedrun from https://github.com/inferno-pytorch/speedrun
from speedrun import (
    BaseExperiment,
    WandBSweepMixin,
    IOMixin,
    SweepRunner,
    register_default_dispatch,
)

import submitit
from submitit.core.utils import CommandFunction


class TrainVAE(
    WandBSweepMixin, IOMixin, submitit.helpers.Checkpointable, BaseExperiment
):
    WANDB_ENTITY = "jumping_quadrupeds"
    WANDB_PROJECT = "vae-tests"
    WANDB_GROUP = "vae-exploration"

    def __init__(self):
        super(TrainVAE, self).__init__()

        self.auto_setup()

        if self.get("use_wandb"):
            self.initialize_wandb()

        self.transform_dict = {
            "train": transforms.Compose(
                [
                    transforms.Resize(64),
                    transforms.RandomHorizontalFlip(),
                    transforms.ToTensor(),
                ]
            ),
            "valid": transforms.Compose(
                [
                    transforms.Resize(64),
                    transforms.ToTensor(),
                ]
            ),
        }

        # Dataset
        dataset_path = os.path.abspath(
            os.path.expanduser(os.path.expandvars(self.get("paths/rollouts")))
        )
        dataset = Box2dRollout(dataset_path)

        # Split dataset into train and validation splits
        split_idx = len(dataset) // 8
        self.valid, self.train = torch.utils.data.random_split(
            dataset, [split_idx, len(dataset) - split_idx]
        )
        self.train = MySubset(self.train, self.transform_dict["train"])
        self.valid = MySubset(self.valid, self.transform_dict["valid"])

        self.train = torch.utils.data.DataLoader(self.train, **self.get("dataloader"))
        self.valid = torch.utils.data.DataLoader(self.valid, **self.get("dataloader"))

        self.model = ConvVAE(img_channels=3, latent_size=32)
        self.device = torch.device("cuda" if torch.cuda.is_available() else "cpu")
        self.model.to(self.device)

        self.optimizer = torch.optim.Adam(self.model.parameters(), lr=self.get("lr"))
        self.scheduler = optim.lr_scheduler.ReduceLROnPlateau(
            self.optimizer, "min", factor=0.5, patience=5
        )

    @register_default_dispatch
    def run_train(self):
        self.model = self.model.load_state_dict(torch.load(self.checkpoint_path)["model"])

        for epoch in self.progress(range(self.get("num_epochs")), desc="epochs..."):
            # Train the model
            for imgs, rollout_envs in tqdm(self.train, desc="batches..."):
                imgs, rollout_envs = imgs.to(self.device), rollout_envs.to(self.device)
                x_hat, mu, log_var = self.model(imgs)
                loss = self.model.loss_function(x_hat, imgs, mu, log_var)
                self.optimizer.zero_grad()
                loss["loss"].backward()
                self.scheduler.step(loss["loss"])
                self.next_step()
                if self.get("use_wandb"):
                    self.wandb_log(
                        **{
                            "train_loss": loss,
                            "lr": self.optimizer.param_groups[0]["lr"],
                        }
                    )
            self.next_epoch()

            # log gradients once per epoch
            if self.get("use_wandb"):
                self.wandb_watch(self.model, loss, log_freq=1)

            # Plot samples
            sampleid = np.random.choice(range(0, len(imgs)))
            true_image = imgs[sampleid].detach().cpu().moveaxis(0, 2).numpy()
            generated_image = x_hat[sampleid].detach().cpu().moveaxis(0, 2).numpy()
            if self.get("use_wandb"):
                img = np.zeros((3, 64, 64 * 2 + 2), dtype=np.float32)
                img[:, :, :64] = np.rollaxis(true_image, 2, 0)
                img[:, :, 66:] = np.rollaxis(generated_image, 2, 0)
                self.wandb_log_image("L: true, R: generated", img)
                self.wandb_log(
                    **{
                        "mu": mu[sampleid],
                        "var": torch.exp(0.5 * log_var)[sampleid],
                    }
                )

            else:
                true_sample_path = os.path.join(
                    self.experiment_directory,
                    f"Logs/true-epoch{epoch}.jpg",
                )
                generated_sample_path = os.path.join(
                    self.experiment_directory,
                    f"Logs/generated-epoch{epoch}.jpg",
                )
                plt.imsave(true_sample_path, true_image)
                plt.imsave(generated_sample_path, generated_image)

            self.checkpoint_if_required()

            # Run Validation
            if epoch % self.get("valid_every") == 0:
                self.model.eval()

                for imgs, rollout_envs in tqdm(self.valid, "valid batches..."):
                    imgs, rollout_envs = imgs.to(self.device), rollout_envs.to(
                        self.device
                    )
                    x_hat, mu, log_var = self.model(imgs)
                    valid_loss = self.model.loss_function(x_hat, imgs, mu, log_var)
                    if self.get("use_wandb"):
                        self.wandb_log(**{"valid_loss": valid_loss})
                        self.wandb_log(**{"lr": self.optimizer.param_groups[0]["lr"]})

                self.model.train()
        return valid_loss

    def checkpoint_if_required(self):
        if epoch % self.get("checkpoint_every") == 0:
            info = {
                "encoder": self.model.encoder.state_dict(),
                "model": self.model.state_dict()
            }
            torch.save(info, f"{self.experiment_directory}/Weights/vae-{epoch}.pt")

if __name__ == "__main__":
    # Default cmdline args Flo
    if len(sys.argv) == 1:
        sys.argv = [sys.argv[0], "experiments/vae", "--inherit", "templates/vae"]

<<<<<<< HEAD
    parser = argparse.ArgumentParser()
    parser.add_argument("experiment_directory", help="first argument passed is the output/experiment directory")
    parser.add_argument("--inherit", help="2nd arg is config folder to inherit  (e.g. --inherit <template dir>)", type=str, default="templates/vae")
    parser.add_argument("--wandb.sweep_config", help="Are we initializing a wandb sweep?", type=str, default="")
    parser.add_argument("--wandb.sweep", help="Are we running a wandb sweep?", type=bool, default=False)
    parser.add_argument("--njobs", help="if SweepRunning, how many jobs?", type=int, default=0)
    parser.add_argument("--slurm_array_parallelism", help="How many jobs to run in parallel (job_array)", type=int, default=1)
    args, unknown = parser.parse_known_args()

    # create the submitit executor for creating and managing jobs
    ex = submitit.AutoExecutor(folder=os.path.join(args.experiment_directory, "Logs"))

    # setup the executor parameters based on the cluster location
    if ex.cluster == "slurm":
        ex.update_parameters(
            mem_gb=16,
            cpus_per_task=8,
            timeout_min=1000,
            tasks_per_node=1,
            nodes=1,
            slurm_partition="main",
            gres="gpu:rtx8000:1",
        )
    elif ex.cluster == "local":
        ex.update_parameters(timeout_min=1000)
    else:
        raise ("Where the hell am I?")

    # If we want to initialize a new wandb sweep (not running one yet)
    if getattr(args, "wandb.sweep_config"):
        print(f"Initializing a wandb sweep in {args.experiment_directory}")
        TrainVAE().run() # we can do this call without the executor since it is lightweight

    # If we want to run a wandb sweep
    elif getattr(args, "wandb.sweep"):
        print(f"Starting {args.njobs} jobs in the wandb sweep...")
        ex.update_parameters(slurm_array_parallelism=args.slurm_array_parallelism)

        with ex.batch():
            for i in range(args.njobs):
                # Overwrite this argv[0] (the output directory)
                sys.argv[0] = os.path.join(args.experiment_directory, f"{i}")
                print(sys.argv[0])
                sweeper = SweepVAE()
                ex.submit(sweeper) # Need that None because of the nature of submitit's map_array...


    # If we want to run a single experiment
    else:
        trainer = TrainVAE()
        ex.submit(trainer)
=======
    TrainVAE().run()
>>>>>>> 22184fc9
<|MERGE_RESOLUTION|>--- conflicted
+++ resolved
@@ -172,58 +172,4 @@
     if len(sys.argv) == 1:
         sys.argv = [sys.argv[0], "experiments/vae", "--inherit", "templates/vae"]
 
-<<<<<<< HEAD
-    parser = argparse.ArgumentParser()
-    parser.add_argument("experiment_directory", help="first argument passed is the output/experiment directory")
-    parser.add_argument("--inherit", help="2nd arg is config folder to inherit  (e.g. --inherit <template dir>)", type=str, default="templates/vae")
-    parser.add_argument("--wandb.sweep_config", help="Are we initializing a wandb sweep?", type=str, default="")
-    parser.add_argument("--wandb.sweep", help="Are we running a wandb sweep?", type=bool, default=False)
-    parser.add_argument("--njobs", help="if SweepRunning, how many jobs?", type=int, default=0)
-    parser.add_argument("--slurm_array_parallelism", help="How many jobs to run in parallel (job_array)", type=int, default=1)
-    args, unknown = parser.parse_known_args()
-
-    # create the submitit executor for creating and managing jobs
-    ex = submitit.AutoExecutor(folder=os.path.join(args.experiment_directory, "Logs"))
-
-    # setup the executor parameters based on the cluster location
-    if ex.cluster == "slurm":
-        ex.update_parameters(
-            mem_gb=16,
-            cpus_per_task=8,
-            timeout_min=1000,
-            tasks_per_node=1,
-            nodes=1,
-            slurm_partition="main",
-            gres="gpu:rtx8000:1",
-        )
-    elif ex.cluster == "local":
-        ex.update_parameters(timeout_min=1000)
-    else:
-        raise ("Where the hell am I?")
-
-    # If we want to initialize a new wandb sweep (not running one yet)
-    if getattr(args, "wandb.sweep_config"):
-        print(f"Initializing a wandb sweep in {args.experiment_directory}")
-        TrainVAE().run() # we can do this call without the executor since it is lightweight
-
-    # If we want to run a wandb sweep
-    elif getattr(args, "wandb.sweep"):
-        print(f"Starting {args.njobs} jobs in the wandb sweep...")
-        ex.update_parameters(slurm_array_parallelism=args.slurm_array_parallelism)
-
-        with ex.batch():
-            for i in range(args.njobs):
-                # Overwrite this argv[0] (the output directory)
-                sys.argv[0] = os.path.join(args.experiment_directory, f"{i}")
-                print(sys.argv[0])
-                sweeper = SweepVAE()
-                ex.submit(sweeper) # Need that None because of the nature of submitit's map_array...
-
-
-    # If we want to run a single experiment
-    else:
-        trainer = TrainVAE()
-        ex.submit(trainer)
-=======
-    TrainVAE().run()
->>>>>>> 22184fc9
+    TrainVAE().run()